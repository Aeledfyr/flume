#[cfg(feature = "async")]
use flume::*;

#[cfg(feature = "async")]
#[test]
fn r#async_recv() {
    let (tx, mut rx) = unbounded();

    let t = std::thread::spawn(move || {
        std::thread::sleep(std::time::Duration::from_millis(250));
        tx.send(42u32).unwrap();
    });

    async_std::task::block_on(async {
        assert_eq!(rx.recv_async().await.unwrap(), 42);
    });

    t.join().unwrap();
}

#[cfg(feature = "async")]
#[test]
fn r#async_send() {
    let (tx, mut rx) = bounded(1);

    let t = std::thread::spawn(move || {
        std::thread::sleep(std::time::Duration::from_millis(250));
        assert_eq!(rx.recv(), Ok(42));
    });

    async_std::task::block_on(async {
        tx.send_async(42u32).await.unwrap();
    });

    t.join().unwrap();
}

#[cfg(feature = "async")]
#[test]
fn r#async_recv_disconnect() {
    let (tx, mut rx) = bounded::<i32>(0);

    let t = std::thread::spawn(move || {
        std::thread::sleep(std::time::Duration::from_millis(250));
        drop(tx)
    });

    async_std::task::block_on(async {
        assert_eq!(rx.recv_async().await, Err(RecvError::Disconnected));
    });

    t.join().unwrap();
}

#[cfg(feature = "async")]
#[test]
fn r#async_send_disconnect() {
    let (tx, mut rx) = bounded(0);

    let t = std::thread::spawn(move || {
        std::thread::sleep(std::time::Duration::from_millis(250));
        drop(rx)
    });

    async_std::task::block_on(async {
        assert_eq!(tx.send_async(42u32).await, Err(SendError(42)));
    });

    t.join().unwrap();
}

#[cfg(feature = "async")]
#[test]
fn r#async_recv_drop_recv() {
    let (tx, mut rx) = bounded::<i32>(10);

    let recv_fut = rx.recv_async();

    async_std::task::block_on(async {
        let _ = async_std::future::timeout(std::time::Duration::from_millis(500), rx.recv_async()).await;
    });

    let rx2 = rx.clone();
    let t = std::thread::spawn(move || {
        async_std::task::block_on(async {
            rx2.recv_async().await
        })
    });

    std::thread::sleep(std::time::Duration::from_millis(500));

    tx.send(42).unwrap();

    drop(recv_fut);

    assert_eq!(t.join().unwrap(), Ok(42))
}

#[cfg(feature = "async")]
#[async_std::test]
async fn send_1_million_no_drop_or_reorder() {
    #[derive(Debug)]
    enum Message {
        Increment {
            old: u64,
        },
        ReturnCount,
    }

    let (tx, mut rx) = unbounded();

    let t = async_std::task::spawn(async move {
        let mut count = 0u64;

        while let Ok(Message::Increment { old }) = rx.recv_async().await {
            assert_eq!(old, count);
            count += 1;
        }

        count
    });

    for next in 0..1_000_000 {
        tx.send(Message::Increment { old: next }).unwrap();
    }

    tx.send(Message::ReturnCount).unwrap();

    let count = t.await;
<<<<<<< HEAD
    assert_eq!(count, 1_000_000)
=======
    assert_eq!(count, 100_000_000)
}

#[cfg(feature = "async")]
#[test]
fn async_no_double_wake() {
    use std::sync::atomic::{AtomicUsize, Ordering};
    use std::sync::Arc;
    use std::pin::Pin;
    use std::task::Context;
    use futures::task::{waker, ArcWake};
    use futures::Stream;

    let mut count = Arc::new(AtomicUsize::new(0));

    // all this waker does is count how many times it is called
    struct CounterWaker {
        count: Arc<AtomicUsize>,
    }
    
    impl ArcWake for CounterWaker {
        fn wake_by_ref(arc_self: &Arc<Self>) {
            arc_self.count.fetch_add(1, Ordering::SeqCst);
        }
    }

    // create waker and context
    let w = CounterWaker {
        count: count.clone(),
    };
    let w = waker(Arc::new(w));
    let cx = &mut Context::from_waker(&w);
    
    // create unbounded channel
    let (tx, mut rx) = unbounded::<()>();
    let mut stream = rx.stream();

    // register waker with stream
    Pin::new(&mut stream).poll_next(cx);

    // send multiple items
    tx.send(());
    tx.send(());
    tx.send(());

    // verify that stream is only woken up once.
    assert_eq!(count.load(Ordering::SeqCst), 1);
>>>>>>> 92086b30
}<|MERGE_RESOLUTION|>--- conflicted
+++ resolved
@@ -127,10 +127,7 @@
     tx.send(Message::ReturnCount).unwrap();
 
     let count = t.await;
-<<<<<<< HEAD
     assert_eq!(count, 1_000_000)
-=======
-    assert_eq!(count, 100_000_000)
 }
 
 #[cfg(feature = "async")]
@@ -177,5 +174,4 @@
 
     // verify that stream is only woken up once.
     assert_eq!(count.load(Ordering::SeqCst), 1);
->>>>>>> 92086b30
 }